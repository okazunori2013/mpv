/*
 * This file is part of MPlayer.
 *
 * MPlayer is free software; you can redistribute it and/or modify
 * it under the terms of the GNU General Public License as published by
 * the Free Software Foundation; either version 2 of the License, or
 * (at your option) any later version.
 *
 * MPlayer is distributed in the hope that it will be useful,
 * but WITHOUT ANY WARRANTY; without even the implied warranty of
 * MERCHANTABILITY or FITNESS FOR A PARTICULAR PURPOSE.  See the
 * GNU General Public License for more details.
 *
 * You should have received a copy of the GNU General Public License along
 * with MPlayer; if not, write to the Free Software Foundation, Inc.,
 * 51 Franklin Street, Fifth Floor, Boston, MA 02110-1301 USA.
 *
 * You can alternatively redistribute this file and/or
 * modify it under the terms of the GNU Lesser General Public
 * License as published by the Free Software Foundation; either
 * version 2.1 of the License, or (at your option) any later version.
 */

#include <stdio.h>
#include <stdlib.h>
#include <string.h>
#include <math.h>
#include <stdbool.h>
#include <assert.h>

#include <libavutil/common.h>

#include "config.h"

#include "talloc.h"
#include "core/mp_common.h"
#include "core/bstr.h"
#include "core/mp_msg.h"
#include "core/m_config.h"
#include "vo.h"
#include "video/vfcap.h"
#include "video/mp_image.h"
#include "sub/sub.h"

#include "gl_common.h"
#include "gl_osd.h"
#include "filter_kernels.h"
#include "video/memcpy_pic.h"
#include "gl_video.h"
#include "gl_lcms.h"

struct gl_priv {
    struct vo *vo;
    MPGLContext *glctx;
    GL *gl;

    struct gl_video *renderer;

    // Options
    struct gl_video_opts *renderer_opts;
    struct mp_icc_opts *icc_opts;
    int use_glFinish;
    int use_gl_debug;
    int allow_sw;
    int swap_interval;
    char *backend;

    int vo_flipped;

<<<<<<< HEAD
    struct mp_rect src_rect;    // displayed part of the source video
    struct mp_rect dst_rect;    // video rectangle on output window
    struct mp_osd_res osd_rect; // OSD size/margins
    int vp_x, vp_y, vp_w, vp_h; // GL viewport

    int frames_rendered;

    void *scratch;
};

struct fmt_entry {
    int mp_format;
    GLint internal_format;
    GLenum format;
    GLenum type;
};

static const struct fmt_entry mp_to_gl_formats[] = {
    {IMGFMT_RGB48,   GL_RGB16, GL_RGB,  GL_UNSIGNED_SHORT},
    {IMGFMT_RGB24,   GL_RGB,   GL_RGB,  GL_UNSIGNED_BYTE},
    {IMGFMT_RGBA,    GL_RGBA,  GL_RGBA, GL_UNSIGNED_BYTE},
    {IMGFMT_RGB15,   GL_RGBA,  GL_RGBA, GL_UNSIGNED_SHORT_1_5_5_5_REV},
    {IMGFMT_RGB16,   GL_RGB,   GL_RGB,  GL_UNSIGNED_SHORT_5_6_5_REV},
    {IMGFMT_BGR15,   GL_RGBA,  GL_BGRA, GL_UNSIGNED_SHORT_1_5_5_5_REV},
    {IMGFMT_BGR16,   GL_RGB,   GL_RGB,  GL_UNSIGNED_SHORT_5_6_5},
    {IMGFMT_BGR24,   GL_RGB,   GL_BGR,  GL_UNSIGNED_BYTE},
    {IMGFMT_BGRA,    GL_RGBA,  GL_BGRA, GL_UNSIGNED_BYTE},
    {0},
};

static const char *osd_shaders[SUBBITMAP_COUNT] = {
    [SUBBITMAP_LIBASS] = "frag_osd_libass",
    [SUBBITMAP_RGBA] =   "frag_osd_rgba",
};


static const char help_text[];

static void uninit_rendering(struct gl_priv *p);
static void delete_shaders(struct gl_priv *p);
static bool reparse_cmdline(struct gl_priv *p, char *arg);


static void default_tex_params(struct GL *gl, GLenum target, GLint filter)
{
    gl->TexParameteri(target, GL_TEXTURE_MIN_FILTER, filter);
    gl->TexParameteri(target, GL_TEXTURE_MAG_FILTER, filter);
    gl->TexParameteri(target, GL_TEXTURE_WRAP_S, GL_CLAMP_TO_EDGE);
    gl->TexParameteri(target, GL_TEXTURE_WRAP_T, GL_CLAMP_TO_EDGE);
}

static void debug_check_gl(struct gl_priv *p, const char *msg)
{
    if (p->use_gl_debug || p->frames_rendered < 5)
        glCheckError(p->gl, msg);
}

static void tex_size(struct gl_priv *p, int w, int h, int *texw, int *texh)
{
    if (p->use_npot) {
        *texw = w;
        *texh = h;
    } else {
        *texw = 32;
        while (*texw < w)
            *texw *= 2;
        *texh = 32;
        while (*texh < h)
            *texh *= 2;
    }
}

static void draw_triangles(struct gl_priv *p, struct vertex *vb, int vert_count)
{
    GL *gl = p->gl;

    assert(vert_count % 3 == 0);

    gl->BindBuffer(GL_ARRAY_BUFFER, p->vertex_buffer);
    gl->BufferData(GL_ARRAY_BUFFER, vert_count * sizeof(struct vertex), vb,
                   GL_DYNAMIC_DRAW);
    gl->BindBuffer(GL_ARRAY_BUFFER, 0);

    if (gl->BindVertexArray)
        gl->BindVertexArray(p->vao);

    gl->DrawArrays(GL_TRIANGLES, 0, vert_count);

    if (gl->BindVertexArray)
        gl->BindVertexArray(0);

    debug_check_gl(p, "after rendering");
}

// Write a textured quad to a vertex array.
// va = destination vertex array, VERTICES_PER_QUAD entries will be overwritten
// x0, y0, x1, y1 = destination coordinates of the quad
// tx0, ty0, tx1, ty1 = source texture coordinates (usually in pixels)
// texture_w, texture_h = size of the texture, or an inverse factor
// color = optional color for all vertices, NULL for opaque white
// flip = flip vertically
static void write_quad(struct vertex *va,
                       float x0, float y0, float x1, float y1,
                       float tx0, float ty0, float tx1, float ty1,
                       float texture_w, float texture_h,
                       const uint8_t color[4], bool flip)
{
    static const uint8_t white[4] = { 255, 255, 255, 255 };

    if (!color)
        color = white;

    tx0 /= texture_w;
    ty0 /= texture_h;
    tx1 /= texture_w;
    ty1 /= texture_h;

    if (flip) {
        float tmp = ty0;
        ty0 = ty1;
        ty1 = tmp;
    }

#define COLOR_INIT {color[0], color[1], color[2], color[3]}
    va[0] = (struct vertex) { {x0, y0}, COLOR_INIT, {tx0, ty0} };
    va[1] = (struct vertex) { {x0, y1}, COLOR_INIT, {tx0, ty1} };
    va[2] = (struct vertex) { {x1, y0}, COLOR_INIT, {tx1, ty0} };
    va[3] = (struct vertex) { {x1, y1}, COLOR_INIT, {tx1, ty1} };
    va[4] = va[2];
    va[5] = va[1];
#undef COLOR_INIT
}

static bool fbotex_init(struct gl_priv *p, struct fbotex *fbo, int w, int h)
{
    GL *gl = p->gl;
    bool res = true;

    assert(gl->mpgl_caps & MPGL_CAP_FB);
    assert(!fbo->fbo);
    assert(!fbo->texture);

    tex_size(p, w, h, &fbo->tex_w, &fbo->tex_h);

    fbo->vp_w = w;
    fbo->vp_h = h;

    mp_msg(MSGT_VO, MSGL_V, "[gl] Create FBO: %dx%d\n", fbo->tex_w, fbo->tex_h);

    gl->GenFramebuffers(1, &fbo->fbo);
    gl->GenTextures(1, &fbo->texture);
    gl->BindTexture(GL_TEXTURE_2D, fbo->texture);
    gl->TexImage2D(GL_TEXTURE_2D, 0, p->fbo_format, fbo->tex_w, fbo->tex_h, 0,
                   GL_RGB, GL_UNSIGNED_BYTE, NULL);
    default_tex_params(gl, GL_TEXTURE_2D, GL_LINEAR);
    gl->BindFramebuffer(GL_FRAMEBUFFER, fbo->fbo);
    gl->FramebufferTexture2D(GL_FRAMEBUFFER, GL_COLOR_ATTACHMENT0,
                             GL_TEXTURE_2D, fbo->texture, 0);

    if (gl->CheckFramebufferStatus(GL_FRAMEBUFFER) != GL_FRAMEBUFFER_COMPLETE) {
        mp_msg(MSGT_VO, MSGL_ERR, "[gl] Error: framebuffer completeness "
                                  "check failed!\n");
        res = false;
    }

    gl->BindFramebuffer(GL_FRAMEBUFFER, 0);

    debug_check_gl(p, "after creating framebuffer & associated texture");

    return res;
}

static void fbotex_uninit(struct gl_priv *p, struct fbotex *fbo)
{
    GL *gl = p->gl;

    if (gl->mpgl_caps & MPGL_CAP_FB) {
        gl->DeleteFramebuffers(1, &fbo->fbo);
        gl->DeleteTextures(1, &fbo->texture);
        *fbo = (struct fbotex) {0};
    }
}

static void matrix_ortho2d(float m[3][3], float x0, float x1,
                           float y0, float y1)
{
    memset(m, 0, 9 * sizeof(float));
    m[0][0] = 2.0f / (x1 - x0);
    m[1][1] = 2.0f / (y1 - y0);
    m[2][0] = -(x1 + x0) / (x1 - x0);
    m[2][1] = -(y1 + y0) / (y1 - y0);
    m[2][2] = 1.0f;
}

static void update_uniforms(struct gl_priv *p, GLuint program)
{
    GL *gl = p->gl;
    GLint loc;

    if (program == 0)
        return;

    gl->UseProgram(program);

    struct mp_csp_params cparams = {
        .colorspace = p->colorspace,
        .input_bits = p->plane_bits,
        .texture_bits = (p->plane_bits + 7) & ~7,
    };
    mp_csp_copy_equalizer_values(&cparams, &p->video_eq);

    loc = gl->GetUniformLocation(program, "transform");
    if (loc >= 0) {
        float matrix[3][3];
        matrix_ortho2d(matrix, 0, p->vp_w, p->vp_h, 0);
        gl->UniformMatrix3fv(loc, 1, GL_FALSE, &matrix[0][0]);
    }

    loc = gl->GetUniformLocation(program, "colormatrix");
    if (loc >= 0) {
        float yuv2rgb[3][4] = {{0}};
        if (p->is_yuv)
            mp_get_yuv2rgb_coeffs(&cparams, yuv2rgb);
        gl->UniformMatrix4x3fv(loc, 1, GL_TRUE, &yuv2rgb[0][0]);
    }

    gl->Uniform3f(gl->GetUniformLocation(program, "inv_gamma"),
                  1.0 / cparams.rgamma,
                  1.0 / cparams.ggamma,
                  1.0 / cparams.bgamma);

    for (int n = 0; n < p->plane_count; n++) {
        char textures_n[32];
        char textures_size_n[32];
        snprintf(textures_n, sizeof(textures_n), "texture%d", n);
        snprintf(textures_size_n, sizeof(textures_size_n), "textures_size[%d]", n);

        gl->Uniform1i(gl->GetUniformLocation(program, textures_n), n);
        gl->Uniform2f(gl->GetUniformLocation(program, textures_size_n),
                      p->texture_width >> p->planes[n].shift_x,
                      p->texture_height >> p->planes[n].shift_y);
    }

    gl->Uniform2f(gl->GetUniformLocation(program, "dither_size"),
                  p->dither_size, p->dither_size);

    gl->Uniform1i(gl->GetUniformLocation(program, "lut_3d"), TEXUNIT_3DLUT);

    for (int n = 0; n < 2; n++) {
        const char *lut = p->scalers[n].lut_name;
        if (lut)
            gl->Uniform1i(gl->GetUniformLocation(program, lut),
                          TEXUNIT_SCALERS + n);
    }

    gl->Uniform1i(gl->GetUniformLocation(program, "dither"), TEXUNIT_DITHER);
    gl->Uniform1f(gl->GetUniformLocation(program, "dither_quantization"),
                  p->dither_quantization);
    gl->Uniform1f(gl->GetUniformLocation(program, "dither_multiply"),
                  p->dither_multiply);

    float sparam1 = p->scaler_params[0];
    gl->Uniform1f(gl->GetUniformLocation(program, "filter_param1"),
                  isnan(sparam1) ? 0.5f : sparam1);

    gl->UseProgram(0);

    debug_check_gl(p, "update_uniforms()");
}

static void update_all_uniforms(struct gl_priv *p)
{
    for (int n = 0; n < SUBBITMAP_COUNT; n++)
        update_uniforms(p, p->osd_programs[n]);
    update_uniforms(p, p->indirect_program);
    update_uniforms(p, p->scale_sep_program);
    update_uniforms(p, p->final_program);
}

#define SECTION_HEADER "#!section "

static char *get_section(void *talloc_ctx, struct bstr source,
                         const char *section)
{
    char *res = talloc_strdup(talloc_ctx, "");
    bool copy = false;
    while (source.len) {
        struct bstr line = bstr_strip_linebreaks(bstr_getline(source, &source));
        if (bstr_eatstart(&line, bstr0(SECTION_HEADER))) {
            copy = bstrcmp0(line, section) == 0;
        } else if (copy) {
            res = talloc_asprintf_append_buffer(res, "%.*s\n", BSTR_P(line));
        }
    }
    return res;
}

static char *t_concat(void *talloc_ctx, const char *s1, const char *s2)
{
    return talloc_asprintf(talloc_ctx, "%s%s", s1, s2);
}

static GLuint create_shader(GL *gl, GLenum type, const char *header,
                            const char *source)
{
    void *tmp = talloc_new(NULL);
    const char *full_source = t_concat(tmp, header, source);

    GLuint shader = gl->CreateShader(type);
    gl->ShaderSource(shader, 1, &full_source, NULL);
    gl->CompileShader(shader);
    GLint status;
    gl->GetShaderiv(shader, GL_COMPILE_STATUS, &status);
    GLint log_length;
    gl->GetShaderiv(shader, GL_INFO_LOG_LENGTH, &log_length);

    int pri = status ? (log_length > 1 ? MSGL_V : MSGL_DBG2) : MSGL_ERR;
    const char *typestr = type == GL_VERTEX_SHADER ? "vertex" : "fragment";
    if (mp_msg_test(MSGT_VO, pri)) {
        mp_msg(MSGT_VO, pri, "[gl] %s shader source:\n", typestr);
        mp_log_source(MSGT_VO, pri, full_source);
    }
    if (log_length > 1) {
        GLchar *log = talloc_zero_size(tmp, log_length + 1);
        gl->GetShaderInfoLog(shader, log_length, NULL, log);
        mp_msg(MSGT_VO, pri, "[gl] %s shader compile log (status=%d):\n%s\n",
               typestr, status, log);
    }

    talloc_free(tmp);

    return shader;
}

static void prog_create_shader(GL *gl, GLuint program, GLenum type,
                               const char *header, const char *source)
{
    GLuint shader = create_shader(gl, type, header, source);
    gl->AttachShader(program, shader);
    gl->DeleteShader(shader);
}

static void link_shader(GL *gl, GLuint program)
{
    gl->LinkProgram(program);
    GLint status;
    gl->GetProgramiv(program, GL_LINK_STATUS, &status);
    GLint log_length;
    gl->GetProgramiv(program, GL_INFO_LOG_LENGTH, &log_length);

    int pri = status ? (log_length > 1 ? MSGL_V : MSGL_DBG2) : MSGL_ERR;
    if (mp_msg_test(MSGT_VO, pri)) {
        GLchar *log = talloc_zero_size(NULL, log_length + 1);
        gl->GetProgramInfoLog(program, log_length, NULL, log);
        mp_msg(MSGT_VO, pri, "[gl] shader link log (status=%d): %s\n",
               status, log);
        talloc_free(log);
    }
}

static void bind_attrib_locs(GL *gl, GLuint program)
{
    gl->BindAttribLocation(program, VERTEX_ATTRIB_POSITION, "vertex_position");
    gl->BindAttribLocation(program, VERTEX_ATTRIB_COLOR, "vertex_color");
    gl->BindAttribLocation(program, VERTEX_ATTRIB_TEXCOORD, "vertex_texcoord");
}

static GLuint create_program(GL *gl, const char *name, const char *header,
                             const char *vertex, const char *frag)
{
    mp_msg(MSGT_VO, MSGL_V, "[gl] compiling shader program '%s'\n", name);
    mp_msg(MSGT_VO, MSGL_V, "[gl] header:\n");
    mp_log_source(MSGT_VO, MSGL_V, header);
    GLuint prog = gl->CreateProgram();
    prog_create_shader(gl, prog, GL_VERTEX_SHADER, header, vertex);
    prog_create_shader(gl, prog, GL_FRAGMENT_SHADER, header, frag);
    bind_attrib_locs(gl, prog);
    link_shader(gl, prog);
    return prog;
}

static void shader_def(char **shader, const char *name,
                       const char *value)
{
    *shader = talloc_asprintf_append(*shader, "#define %s %s\n", name, value);
}

static void shader_def_opt(char **shader, const char *name, bool b)
{
    if (b)
        shader_def(shader, name, "1");
}

static void shader_setup_scaler(char **shader, struct scaler *scaler, int pass)
{
    const char *target = scaler->index == 0 ? "SAMPLE_L" : "SAMPLE_C";
    if (!scaler->kernel) {
        *shader = talloc_asprintf_append(*shader, "#define %s sample_%s\n",
                                         target, scaler->name);
    } else {
        int size = scaler->kernel->size;
        if (pass != -1) {
            // The direction/pass assignment is rather arbitrary, but fixed in
            // other parts of the code (like FBO setup).
            const char *direction = pass == 0 ? "0, 1" : "1, 0";
            *shader = talloc_asprintf_append(*shader, "#define %s(p0, p1, p2) "
                "sample_convolution_sep%d(vec2(%s), %s, p0, p1, p2)\n",
                target, size, direction, scaler->lut_name);
        } else {
            *shader = talloc_asprintf_append(*shader, "#define %s(p0, p1, p2) "
                "sample_convolution%d(%s, p0, p1, p2)\n",
                target, size, scaler->lut_name);
        }
    }
}

// return false if RGB or 4:4:4 YUV
static bool input_is_subsampled(struct gl_priv *p)
{
    for (int i = 0; i < p->plane_count; i++)
        if (p->planes[i].shift_x || p->planes[i].shift_y)
            return true;
    return false;
}

static void compile_shaders(struct gl_priv *p)
{
    GL *gl = p->gl;

    delete_shaders(p);

    void *tmp = talloc_new(NULL);

    struct bstr src = bstr0(vo_opengl_shaders);
    char *vertex_shader = get_section(tmp, src, "vertex_all");
    char *shader_prelude = get_section(tmp, src, "prelude");
    char *s_video = get_section(tmp, src, "frag_video");

    char *header = talloc_asprintf(tmp, "#version %d\n%s", gl->glsl_version,
                                   shader_prelude);

    char *header_osd = talloc_strdup(tmp, header);
    shader_def_opt(&header_osd, "USE_OSD_LINEAR_CONV", p->use_srgb &&
                                                      !p->use_lut_3d);
    shader_def_opt(&header_osd, "USE_OSD_3DLUT", p->use_lut_3d);
    shader_def_opt(&header_osd, "USE_OSD_SRGB", p->use_srgb);

    for (int n = 0; n < SUBBITMAP_COUNT; n++) {
        const char *name = osd_shaders[n];
        if (name) {
            char *s_osd = get_section(tmp, src, name);
            p->osd_programs[n] =
                create_program(gl, name, header_osd, vertex_shader, s_osd);
        }
    }

    char *header_conv = talloc_strdup(tmp, "");
    char *header_final = talloc_strdup(tmp, "");
    char *header_sep = NULL;

    bool convert_input_to_linear = !p->is_linear_rgb
                                   && (p->use_srgb || p->use_lut_3d);

    shader_def_opt(&header_conv, "USE_PLANAR", p->plane_count > 1);
    shader_def_opt(&header_conv, "USE_GBRP", p->image_format == IMGFMT_GBRP);
    shader_def_opt(&header_conv, "USE_YGRAY", p->is_yuv && p->plane_count == 1);
    shader_def_opt(&header_conv, "USE_COLORMATRIX", p->is_yuv);
    shader_def_opt(&header_conv, "USE_LINEAR_CONV", convert_input_to_linear);

    shader_def_opt(&header_final, "USE_LINEAR_CONV_INV", p->use_lut_3d);
    shader_def_opt(&header_final, "USE_GAMMA_POW", p->use_gamma);
    shader_def_opt(&header_final, "USE_3DLUT", p->use_lut_3d);
    shader_def_opt(&header_final, "USE_SRGB", p->use_srgb);
    shader_def_opt(&header_final, "USE_DITHER", p->dither_texture != 0);

    if (p->use_scale_sep && p->scalers[0].kernel) {
        header_sep = talloc_strdup(tmp, "");
        shader_def_opt(&header_sep, "FIXED_SCALE", true);
        shader_setup_scaler(&header_sep, &p->scalers[0], 0);
        shader_setup_scaler(&header_final, &p->scalers[0], 1);
    } else {
        shader_setup_scaler(&header_final, &p->scalers[0], -1);
    }

    // We want to do scaling in linear light. Scaling is closely connected to
    // texture sampling due to how the shader is structured (or if GL bilinear
    // scaling is used). The purpose of the "indirect" pass is to convert the
    // input video to linear RGB.
    // Another purpose is reducing input to a single texture for scaling.
    bool use_indirect = p->use_indirect;

    // Don't sample from input video textures before converting the input to
    // linear light. (Unneeded when sRGB textures are used.)
    if (convert_input_to_linear)
        use_indirect = true;

    // It doesn't make sense to scale the chroma with cscale in the 1. scale
    // step and with lscale in the 2. step. If the chroma is subsampled, a
    // convolution filter wouldn't even work entirely correctly, because the
    // luma scaler would sample two texels instead of one per tap for chroma.
    // Also, even with 4:4:4 YUV or planar RGB, the indirection might be faster,
    // because the shader can't use one scaler for sampling from 3 textures. It
    // has to fetch the coefficients for each texture separately, even though
    // they're the same (this is not an inherent restriction, but would require
    // to restructure the shader).
    if (header_sep && p->plane_count > 1)
        use_indirect = true;

    if (input_is_subsampled(p)) {
        shader_setup_scaler(&header_conv, &p->scalers[1], -1);
    } else {
        // Force using the luma scaler on chroma. If the "indirect" stage is
        // used, the actual scaling will happen in the next stage.
        shader_def(&header_conv, "SAMPLE_C",
                   use_indirect ? "sample_bilinear" : "SAMPLE_L");
    }

    if (use_indirect) {
        // We don't use filtering for the Y-plane (luma), because it's never
        // scaled in this scenario.
        shader_def(&header_conv, "SAMPLE_L", "sample_bilinear");
        shader_def_opt(&header_conv, "FIXED_SCALE", true);
        header_conv = t_concat(tmp, header, header_conv);
        p->indirect_program =
            create_program(gl, "indirect", header_conv, vertex_shader, s_video);
    } else if (header_sep) {
        header_sep = t_concat(tmp, header_sep, header_conv);
    } else {
        header_final = t_concat(tmp, header_final, header_conv);
    }

    if (header_sep) {
        header_sep = t_concat(tmp, header, header_sep);
        p->scale_sep_program =
            create_program(gl, "scale_sep", header_sep, vertex_shader, s_video);
    }

    header_final = t_concat(tmp, header, header_final);
    p->final_program =
        create_program(gl, "final", header_final, vertex_shader, s_video);

    debug_check_gl(p, "shader compilation");

    talloc_free(tmp);
}

static void delete_program(GL *gl, GLuint *prog)
{
    gl->DeleteProgram(*prog);
    *prog = 0;
}

static void delete_shaders(struct gl_priv *p)
{
    GL *gl = p->gl;

    for (int n = 0; n < SUBBITMAP_COUNT; n++)
        delete_program(gl, &p->osd_programs[n]);
    delete_program(gl, &p->indirect_program);
    delete_program(gl, &p->scale_sep_program);
    delete_program(gl, &p->final_program);
}

static double get_scale_factor(struct gl_priv *p)
{
    double sx = (p->dst_rect.x1 - p->dst_rect.x0) /
                (double)(p->src_rect.x1 - p->src_rect.x0);
    double sy = (p->dst_rect.y1 - p->dst_rect.y0) /
                (double)(p->src_rect.y1 - p->src_rect.y0);
    // xxx: actually we should use different scalers in X/Y directions if the
    // scale factors are different due to anamorphic content
    return FFMIN(sx, sy);
}

static bool update_scale_factor(struct gl_priv *p, struct filter_kernel *kernel)
{
    double scale = get_scale_factor(p);
    if (!p->use_fancy_downscaling && scale < 1.0)
        scale = 1.0;
    return mp_init_filter(kernel, filter_sizes, FFMAX(1.0, 1.0 / scale));
}

static void init_scaler(struct gl_priv *p, struct scaler *scaler)
{
    GL *gl = p->gl;

    assert(scaler->name);

    scaler->kernel = NULL;

    const struct filter_kernel *t_kernel = mp_find_filter_kernel(scaler->name);
    if (!t_kernel)
        return;

    scaler->kernel_storage = *t_kernel;
    scaler->kernel = &scaler->kernel_storage;

    for (int n = 0; n < 2; n++) {
        if (!isnan(p->scaler_params[n]))
            scaler->kernel->params[n] = p->scaler_params[n];
    }

    update_scale_factor(p, scaler->kernel);

    int size = scaler->kernel->size;
    assert(size < FF_ARRAY_ELEMS(lut_tex_formats));
    struct lut_tex_format *fmt = &lut_tex_formats[size];
    bool use_2d = fmt->pixels > 1;
    bool is_luma = scaler->index == 0;
    scaler->lut_name = use_2d
                       ? (is_luma ? "lut_l_2d" : "lut_c_2d")
                       : (is_luma ? "lut_l_1d" : "lut_c_1d");

    gl->ActiveTexture(GL_TEXTURE0 + TEXUNIT_SCALERS + scaler->index);
    GLenum target = use_2d ? GL_TEXTURE_2D : GL_TEXTURE_1D;

    if (!scaler->gl_lut)
        gl->GenTextures(1, &scaler->gl_lut);

    gl->BindTexture(target, scaler->gl_lut);
    gl->PixelStorei(GL_UNPACK_ALIGNMENT, 4);
    gl->PixelStorei(GL_UNPACK_ROW_LENGTH, 0);

    float *weights = talloc_array(NULL, float, LOOKUP_TEXTURE_SIZE * size);
    mp_compute_lut(scaler->kernel, LOOKUP_TEXTURE_SIZE, weights);
    if (use_2d) {
        gl->TexImage2D(GL_TEXTURE_2D, 0, fmt->internal_format, fmt->pixels,
                       LOOKUP_TEXTURE_SIZE, 0, fmt->format, GL_FLOAT,
                       weights);
    } else {
        gl->TexImage1D(GL_TEXTURE_1D, 0, fmt->internal_format,
                       LOOKUP_TEXTURE_SIZE, 0, fmt->format, GL_FLOAT,
                       weights);
    }
    talloc_free(weights);

    gl->TexParameteri(target, GL_TEXTURE_MIN_FILTER, GL_LINEAR);
    gl->TexParameteri(target, GL_TEXTURE_MAG_FILTER, GL_LINEAR);
    gl->TexParameteri(target, GL_TEXTURE_WRAP_S, GL_CLAMP_TO_EDGE);
    gl->TexParameteri(target, GL_TEXTURE_WRAP_T, GL_CLAMP_TO_EDGE);

    gl->ActiveTexture(GL_TEXTURE0);

    debug_check_gl(p, "after initializing scaler");
}

static void make_dither_matrix(unsigned char *m, int size)
{
    m[0] = 0;
    for (int sz = 1; sz < size; sz *= 2) {
        int offset[] = {sz*size, sz, sz * (size+1), 0};
        for (int i = 0; i < 4; i++)
            for (int y = 0; y < sz * size; y += size)
                for (int x = 0; x < sz; x++)
                    m[x+y+offset[i]] = m[x+y] * 4 + (3-i) * 256/size/size;
    }
}

static void init_dither(struct gl_priv *p)
{
    GL *gl = p->gl;

    // Assume 8 bits per component if unknown.
    int dst_depth = p->glctx->depth_g ? p->glctx->depth_g : 8;
    if (p->dither_depth > 0)
        dst_depth = p->dither_depth;

    if (p->dither_depth < 0)
        return;

    mp_msg(MSGT_VO, MSGL_V, "[gl] Dither to %d.\n", dst_depth);

    // This defines how many bits are considered significant for output on
    // screen. The superfluous bits will be used for rounded according to the
    // dither matrix. The precision of the source implicitly decides how many
    // dither patterns can be visible.
    p->dither_quantization = (1 << dst_depth) - 1;
    int size = 8;
    p->dither_multiply = p->dither_quantization + 1.0 / (size*size);
    unsigned char dither[256];
    make_dither_matrix(dither, size);

    p->dither_size = size;

    gl->ActiveTexture(GL_TEXTURE0 + TEXUNIT_DITHER);
    gl->GenTextures(1, &p->dither_texture);
    gl->BindTexture(GL_TEXTURE_2D, p->dither_texture);
    gl->PixelStorei(GL_UNPACK_ALIGNMENT, 1);
    gl->PixelStorei(GL_UNPACK_ROW_LENGTH, 0);
    gl->TexImage2D(GL_TEXTURE_2D, 0, GL_RED, size, size, 0, GL_RED,
                   GL_UNSIGNED_BYTE, dither);
    gl->TexParameteri(GL_TEXTURE_2D, GL_TEXTURE_MIN_FILTER, GL_NEAREST);
    gl->TexParameteri(GL_TEXTURE_2D, GL_TEXTURE_MAG_FILTER, GL_NEAREST);
    gl->TexParameteri(GL_TEXTURE_2D, GL_TEXTURE_WRAP_S, GL_REPEAT);
    gl->TexParameteri(GL_TEXTURE_2D, GL_TEXTURE_WRAP_T, GL_REPEAT);
    gl->ActiveTexture(GL_TEXTURE0);
}

static void reinit_rendering(struct gl_priv *p)
{
    mp_msg(MSGT_VO, MSGL_V, "[gl] Reinit rendering.\n");

    if (p->gl->SwapInterval && p->swap_interval >= 0)
        p->gl->SwapInterval(p->swap_interval);

    debug_check_gl(p, "before scaler initialization");

    uninit_rendering(p);

    init_dither(p);

    init_scaler(p, &p->scalers[0]);
    init_scaler(p, &p->scalers[1]);

    compile_shaders(p);

    if (p->indirect_program && !p->indirect_fbo.fbo)
        fbotex_init(p, &p->indirect_fbo, p->texture_width, p->texture_height);

    if (!p->osd) {
        p->osd = mpgl_osd_init(p->gl, false);
        p->osd->use_pbo = p->use_pbo;
    }
}

static void uninit_rendering(struct gl_priv *p)
{
    GL *gl = p->gl;

    delete_shaders(p);

    for (int n = 0; n < 2; n++) {
        gl->DeleteTextures(1, &p->scalers[n].gl_lut);
        p->scalers[n].gl_lut = 0;
        p->scalers[n].lut_name = NULL;
        p->scalers[n].kernel = NULL;
    }

    gl->DeleteTextures(1, &p->dither_texture);
    p->dither_texture = 0;

    if (p->osd)
        mpgl_osd_destroy(p->osd);
    p->osd = NULL;
}

static void init_lut_3d(struct gl_priv *p)
{
    GL *gl = p->gl;

    gl->GenTextures(1, &p->lut_3d_texture);
    gl->ActiveTexture(GL_TEXTURE0 + TEXUNIT_3DLUT);
    gl->BindTexture(GL_TEXTURE_3D, p->lut_3d_texture);
    gl->PixelStorei(GL_UNPACK_ALIGNMENT, 4);
    gl->PixelStorei(GL_UNPACK_ROW_LENGTH, 0);
    gl->TexImage3D(GL_TEXTURE_3D, 0, GL_RGB16, p->lut_3d_w, p->lut_3d_h,
                   p->lut_3d_d, 0, GL_RGB, GL_UNSIGNED_SHORT, p->lut_3d_data);
    gl->TexParameteri(GL_TEXTURE_3D, GL_TEXTURE_MIN_FILTER, GL_LINEAR);
    gl->TexParameteri(GL_TEXTURE_3D, GL_TEXTURE_MAG_FILTER, GL_LINEAR);
    gl->TexParameteri(GL_TEXTURE_3D, GL_TEXTURE_WRAP_S, GL_CLAMP_TO_EDGE);
    gl->TexParameteri(GL_TEXTURE_3D, GL_TEXTURE_WRAP_T, GL_CLAMP_TO_EDGE);
    gl->TexParameteri(GL_TEXTURE_3D, GL_TEXTURE_WRAP_R, GL_CLAMP_TO_EDGE);
    gl->ActiveTexture(GL_TEXTURE0);

    debug_check_gl(p, "after 3d lut creation");
}

static void init_video(struct gl_priv *p)
{
    GL *gl = p->gl;

    if (p->use_lut_3d && !p->lut_3d_texture)
        init_lut_3d(p);

    if (!p->is_yuv && (p->use_srgb || p->use_lut_3d)) {
        p->is_linear_rgb = true;
        p->gl_internal_format = GL_SRGB;
    }

    int eq_caps = MP_CSP_EQ_CAPS_GAMMA;
    if (p->is_yuv)
        eq_caps |= MP_CSP_EQ_CAPS_COLORMATRIX;
    p->video_eq.capabilities = eq_caps;

    debug_check_gl(p, "before video texture creation");

    tex_size(p, p->image_width, p->image_height,
             &p->texture_width, &p->texture_height);

    for (int n = 0; n < p->plane_count; n++) {
        struct texplane *plane = &p->planes[n];

        int w = p->texture_width >> plane->shift_x;
        int h = p->texture_height >> plane->shift_y;

        mp_msg(MSGT_VO, MSGL_V, "[gl] Texture for plane %d: %dx%d\n", n, w, h);

        gl->ActiveTexture(GL_TEXTURE0 + n);
        gl->GenTextures(1, &plane->gl_texture);
        gl->BindTexture(GL_TEXTURE_2D, plane->gl_texture);

        gl->TexImage2D(GL_TEXTURE_2D, 0, p->gl_internal_format, w, h, 0,
                       p->gl_format, p->gl_type, NULL);
        default_tex_params(gl, GL_TEXTURE_2D, GL_LINEAR);
    }
    gl->ActiveTexture(GL_TEXTURE0);

    debug_check_gl(p, "after video texture creation");

    reinit_rendering(p);
}

static void uninit_video(struct gl_priv *p)
{
    GL *gl = p->gl;

    uninit_rendering(p);

    for (int n = 0; n < 3; n++) {
        struct texplane *plane = &p->planes[n];

        gl->DeleteTextures(1, &plane->gl_texture);
        plane->gl_texture = 0;
        gl->DeleteBuffers(1, &plane->gl_buffer);
        plane->gl_buffer = 0;
        plane->buffer_ptr = NULL;
        plane->buffer_size = 0;
    }

    fbotex_uninit(p, &p->indirect_fbo);
    fbotex_uninit(p, &p->scale_sep_fbo);
}

static void render_to_fbo(struct gl_priv *p, struct fbotex *fbo, int w, int h,
                          int tex_w, int tex_h)
{
    GL *gl = p->gl;

    gl->Viewport(0, 0, fbo->vp_w, fbo->vp_h);
    gl->BindFramebuffer(GL_FRAMEBUFFER, fbo->fbo);

    struct vertex vb[VERTICES_PER_QUAD];
    write_quad(vb, -1, -1, 1, 1,
               0, 0, w, h,
               tex_w, tex_h,
               NULL, false);
    draw_triangles(p, vb, VERTICES_PER_QUAD);

    gl->BindFramebuffer(GL_FRAMEBUFFER, 0);
    gl->Viewport(p->vp_x, p->vp_y, p->vp_w, p->vp_h);

}

static void handle_pass(struct gl_priv *p, struct fbotex **source,
                        struct fbotex *fbo, GLuint program)
{
    GL *gl = p->gl;

    if (!program)
        return;

    gl->BindTexture(GL_TEXTURE_2D, (*source)->texture);
    gl->UseProgram(program);
    render_to_fbo(p, fbo, (*source)->vp_w, (*source)->vp_h,
                  (*source)->tex_w, (*source)->tex_h);
    *source = fbo;
}

static void do_render(struct gl_priv *p)
{
    GL *gl = p->gl;
    struct vertex vb[VERTICES_PER_QUAD];
    bool is_flipped = p->mpi_flipped ^ p->vo_flipped;

    // Order of processing:
    //  [indirect -> [scale_sep ->]] final

    struct fbotex dummy = {
        .vp_w = p->image_width, .vp_h = p->image_height,
        .tex_w = p->texture_width, .tex_h = p->texture_height,
        .texture = p->planes[0].gl_texture,
    };
    struct fbotex *source = &dummy;

    handle_pass(p, &source, &p->indirect_fbo, p->indirect_program);
    handle_pass(p, &source, &p->scale_sep_fbo, p->scale_sep_program);

    gl->BindTexture(GL_TEXTURE_2D, source->texture);
    gl->UseProgram(p->final_program);

    float final_texw = p->image_width * source->tex_w / (float)source->vp_w;
    float final_texh = p->image_height * source->tex_h / (float)source->vp_h;

    if (p->stereo_mode) {
        int w = p->src_rect.x1 - p->src_rect.x0;
        int imgw = p->image_width;

        glEnable3DLeft(gl, p->stereo_mode);

        write_quad(vb,
                   p->dst_rect.x0, p->dst_rect.y0,
                   p->dst_rect.x1, p->dst_rect.y1,
                   p->src_rect.x0 / 2, p->src_rect.y0,
                   p->src_rect.x0 / 2 + w / 2, p->src_rect.y1,
                   final_texw, final_texh,
                   NULL, is_flipped);
        draw_triangles(p, vb, VERTICES_PER_QUAD);

        glEnable3DRight(gl, p->stereo_mode);

        write_quad(vb,
                   p->dst_rect.x0, p->dst_rect.y0,
                   p->dst_rect.x1, p->dst_rect.y1,
                   p->src_rect.x0 / 2 + imgw / 2, p->src_rect.y0,
                   p->src_rect.x0 / 2 + imgw / 2 + w / 2, p->src_rect.y1,
                   final_texw, final_texh,
                   NULL, is_flipped);
        draw_triangles(p, vb, VERTICES_PER_QUAD);

        glDisable3D(gl, p->stereo_mode);
    } else {
        write_quad(vb,
                   p->dst_rect.x0, p->dst_rect.y0,
                   p->dst_rect.x1, p->dst_rect.y1,
                   p->src_rect.x0, p->src_rect.y0,
                   p->src_rect.x1, p->src_rect.y1,
                   final_texw, final_texh,
                   NULL, is_flipped);
        draw_triangles(p, vb, VERTICES_PER_QUAD);
    }

    gl->UseProgram(0);

    debug_check_gl(p, "after video rendering");
}

static void update_window_sized_objects(struct gl_priv *p)
{
    if (p->scale_sep_program) {
        int h = p->dst_rect.y1 - p->dst_rect.y0;
        if (h > p->scale_sep_fbo.tex_h) {
            fbotex_uninit(p, &p->scale_sep_fbo);
            // Round up to an arbitrary alignment to make window resizing or
            // panscan controls smoother (less texture reallocations).
            int height = FFALIGN(h, 256);
            fbotex_init(p, &p->scale_sep_fbo, p->image_width, height);
        }
        p->scale_sep_fbo.vp_w = p->image_width;
        p->scale_sep_fbo.vp_h = h;
    }
}

=======
    int frames_rendered;
};

>>>>>>> d98e61ea
static void resize(struct gl_priv *p)
{
    struct vo *vo = p->vo;

    mp_msg(MSGT_VO, MSGL_V, "[gl] Resize: %dx%d\n", vo->dwidth, vo->dheight);

    struct mp_rect wnd = {0, 0, vo->dwidth, vo->dheight};
    struct mp_rect src, dst;
    struct mp_osd_res osd;
    vo_get_src_dst_rects(vo, &src, &dst, &osd);

    gl_video_resize(p->renderer, &wnd, &src, &dst, &osd);

    vo->want_redraw = true;
}

static void flip_page(struct vo *vo)
{
    struct gl_priv *p = vo->priv;
    GL *gl = p->gl;

    if (p->use_glFinish)
        gl->Finish();

    p->glctx->swapGlBuffers(p->glctx);

    p->frames_rendered++;
    if (p->frames_rendered > 5)
        gl_video_set_debug(p->renderer, false);
}

static void draw_osd(struct vo *vo, struct osd_state *osd)
{
    struct gl_priv *p = vo->priv;

    gl_video_draw_osd(p->renderer, osd);
}

static void draw_image(struct vo *vo, mp_image_t *mpi)
{
    struct gl_priv *p = vo->priv;

    if (p->vo_flipped)
        mp_image_vflip(mpi);

    gl_video_upload_image(p->renderer, mpi);
    gl_video_render_frame(p->renderer);
}

static int query_format(struct vo *vo, uint32_t format)
{
    int caps = VFCAP_CSP_SUPPORTED | VFCAP_CSP_SUPPORTED_BY_HW | VFCAP_FLIP;
    if (!gl_video_check_format(format))
        return 0;
    return caps;
}

static bool config_window(struct gl_priv *p, uint32_t d_width,
                          uint32_t d_height, uint32_t flags)
{
    if (p->renderer_opts->stereo_mode == GL_3D_QUADBUFFER)
        flags |= VOFLAG_STEREO;

    if (p->renderer_opts->enable_alpha)
        flags |= VOFLAG_ALPHA;

    if (p->use_gl_debug)
        flags |= VOFLAG_GL_DEBUG;

    int mpgl_caps = MPGL_CAP_GL21 | MPGL_CAP_TEX_RG;
    if (!p->allow_sw)
        mpgl_caps |= MPGL_CAP_NO_SW;
    return mpgl_config_window(p->glctx, mpgl_caps, d_width, d_height, flags);
}

static int config(struct vo *vo, uint32_t width, uint32_t height,
                  uint32_t d_width, uint32_t d_height, uint32_t flags,
                  uint32_t format)
{
    struct gl_priv *p = vo->priv;

    if (!config_window(p, d_width, d_height, flags))
        return -1;

    gl_video_config(p->renderer, format, width, height,
                    p->vo->aspdat.prew, p->vo->aspdat.preh);

    p->vo_flipped = !!(flags & VOFLAG_FLIPPING);

    resize(p);

    return 0;
}

static void check_events(struct vo *vo)
{
    struct gl_priv *p = vo->priv;

    int e = p->glctx->check_events(vo);
    if (e & VO_EVENT_RESIZE)
        resize(p);
    if (e & VO_EVENT_EXPOSE)
        vo->want_redraw = true;
}

static bool reparse_cmdline(struct gl_priv *p, char *args)
{
    struct m_config *cfg = NULL;
    struct gl_video_opts opts;
    int r = 0;

    if (strcmp(args, "-") == 0) {
        opts = *p->renderer_opts;
    } else {
        memcpy(&opts, gl_video_conf.defaults, sizeof(opts));
        cfg = m_config_simple(&opts);
        m_config_register_options(cfg, gl_video_conf.opts);
        const char *init = p->vo->driver->init_option_string;
        if (init)
            m_config_parse_suboptions(cfg, "opengl", (char *)init);
        r = m_config_parse_suboptions(cfg, "opengl", args);
    }

    if (r >= 0) {
        gl_video_set_options(p->renderer, &opts);
        resize(p);
    }

    talloc_free(cfg);
    return r >= 0;
}

static int control(struct vo *vo, uint32_t request, void *data)
{
    struct gl_priv *p = vo->priv;

    switch (request) {
    case VOCTRL_ONTOP:
        if (!p->glctx->ontop)
            break;
        p->glctx->ontop(vo);
        return VO_TRUE;
    case VOCTRL_PAUSE:
        if (!p->glctx->pause)
            break;
        p->glctx->pause(vo);
        return VO_TRUE;
    case VOCTRL_RESUME:
        if (!p->glctx->resume)
            break;
        p->glctx->resume(vo);
        return VO_TRUE;
    case VOCTRL_FULLSCREEN:
        p->glctx->fullscreen(vo);
        resize(p);
        return VO_TRUE;
    case VOCTRL_BORDER:
        if (!p->glctx->border)
            break;
        p->glctx->border(vo);
        resize(p);
        return VO_TRUE;
    case VOCTRL_GET_PANSCAN:
        return VO_TRUE;
    case VOCTRL_SET_PANSCAN:
        resize(p);
        return VO_TRUE;
    case VOCTRL_GET_EQUALIZER: {
        struct voctrl_get_equalizer_args *args = data;
        bool r = gl_video_get_equalizer(p->renderer, args->name,
                                        args->valueptr);
        return r ? VO_TRUE : VO_NOTIMPL;
    }
    case VOCTRL_SET_EQUALIZER: {
        struct voctrl_set_equalizer_args *args = data;
        bool r = gl_video_set_equalizer(p->renderer, args->name, args->value);
        if (r)
            vo->want_redraw = true;
        return r ? VO_TRUE : VO_NOTIMPL;
    }
    case VOCTRL_SET_YUV_COLORSPACE: {
        gl_video_set_csp_override(p->renderer, data);
        vo->want_redraw = true;
        return VO_TRUE;
    }
    case VOCTRL_GET_YUV_COLORSPACE:
        gl_video_get_csp_override(p->renderer, data);
        return VO_TRUE;
    case VOCTRL_UPDATE_SCREENINFO:
        if (!p->glctx->update_xinerama_info)
            break;
        p->glctx->update_xinerama_info(vo);
        return VO_TRUE;
    case VOCTRL_SCREENSHOT: {
        struct voctrl_screenshot_args *args = data;
        if (args->full_window)
            args->out_image = glGetWindowScreenshot(p->gl);
        else
            args->out_image = gl_video_download_image(p->renderer);
        return true;
    }
    case VOCTRL_REDRAW_FRAME:
        gl_video_render_frame(p->renderer);
        return true;
    case VOCTRL_SET_COMMAND_LINE: {
        char *arg = data;
        return reparse_cmdline(p, arg);
    }
    }
    return VO_NOTIMPL;
}

static void uninit(struct vo *vo)
{
    struct gl_priv *p = vo->priv;

    if (p->renderer)
        gl_video_uninit(p->renderer);
    mpgl_uninit(p->glctx);
}

static int preinit(struct vo *vo, const char *arg)
{
    struct gl_priv *p = vo->priv;
    p->vo = vo;

    p->glctx = mpgl_init(vo, p->backend);
    if (!p->glctx)
        goto err_out;
    p->gl = p->glctx->gl;

    if (!config_window(p, 320, 200, VOFLAG_HIDDEN))
        goto err_out;

    if (p->gl->SwapInterval)
        p->gl->SwapInterval(p->swap_interval);

    p->renderer = gl_video_init(p->gl);
    gl_video_set_output_depth(p->renderer, p->glctx->depth_r, p->glctx->depth_g,
                              p->glctx->depth_b);
    gl_video_set_options(p->renderer, p->renderer_opts);

    if (p->icc_opts->profile) {
        struct lut3d *lut3d = mp_load_icc(p->icc_opts);
        if (!lut3d)
            goto err_out;
        gl_video_set_lut3d(p->renderer, lut3d);
        talloc_free(lut3d);
    }

    return 0;

err_out:
    uninit(vo);
    return -1;
}

static int validate_backend_opt(const m_option_t *opt, struct bstr name,
                                struct bstr param)
{
    char s[20];
    snprintf(s, sizeof(s), "%.*s", BSTR_P(param));
    return mpgl_find_backend(s) >= -1 ? 1 : M_OPT_INVALID;
}

#define OPT_BASE_STRUCT struct gl_priv
const struct m_option options[] = {
    OPT_FLAG("glfinish", use_glFinish, 0),
    OPT_INT("swapinterval", swap_interval, 0, OPTDEF_INT(1)),
    OPT_FLAG("debug", use_gl_debug, 0),
    OPT_STRING_VALIDATE("backend", backend, 0, validate_backend_opt),
    OPT_FLAG("sw", allow_sw, 0),

    OPT_SUBSTRUCT("", renderer_opts, gl_video_conf, 0),
    OPT_SUBSTRUCT("", icc_opts, mp_icc_conf, 0),
    {0},
};

static const char help_text[];

const struct vo_driver video_out_opengl = {
    .info = &(const vo_info_t) {
        "Extended OpenGL Renderer",
        "opengl",
        "Based on vo_gl.c by Reimar Doeffinger",
        ""
    },
    .preinit = preinit,
    .query_format = query_format,
    .config = config,
    .control = control,
    .draw_image = draw_image,
    .draw_osd = draw_osd,
    .flip_page = flip_page,
    .check_events = check_events,
    .uninit = uninit,
    .priv_size = sizeof(struct gl_priv),
    .options = options,
    .help_text = help_text,
};

const struct vo_driver video_out_opengl_hq = {
    .info = &(const vo_info_t) {
        "Extended OpenGL Renderer (high quality rendering preset)",
        "opengl-hq",
        "Based on vo_gl.c by Reimar Doeffinger",
        ""
    },
    .preinit = preinit,
    .query_format = query_format,
    .config = config,
    .control = control,
    .draw_image = draw_image,
    .draw_osd = draw_osd,
    .flip_page = flip_page,
    .check_events = check_events,
    .uninit = uninit,
    .priv_size = sizeof(struct gl_priv),
    .options = options,
    .help_text = help_text,
    .init_option_string = "lscale=lanczos2:dither-depth=auto:pbo:fbo-format=rgb16",
};

static const char help_text[] =
"\n--vo=opengl command line help:\n"
"Example: mpv --vo=opengl:scale-sep:lscale=lanczos2\n"
"\nOptions:\n"
"  lscale=<filter>\n"
"    Set the scaling filter. Possible choices:\n"
"    bilinear: bilinear texture filtering (fastest).\n"
"    bicubic_fast: bicubic filter (without lookup texture).\n"
"    sharpen3: unsharp masking (sharpening) with radius=3.\n"
"    sharpen5: unsharp masking (sharpening) with radius=5.\n"
"    lanczos2: Lanczos with radius=2 (recommended).\n"
"    lanczos3: Lanczos with radius=3 (not recommended).\n"
"    mitchell: Mitchell-Netravali.\n"
"    Default: bilinear\n"
"  lparam1=<value> / lparam2=<value>\n"
"    Set parameters for configurable filters. Affects chroma scaler\n"
"    as well.\n"
"    Filters which use this:\n"
"     mitchell: b and c params (defaults: b=1/3 c=1/3)\n"
"     kaiser: (defaults: 6.33 6.33)\n"
"     sharpen3: lparam1 sets sharpening strength (default: 0.5)\n"
"     sharpen5: as with sharpen3\n"
"  stereo=<n>\n"
"    0: normal display\n"
"    1: side-by-side to red-cyan stereo\n"
"    2: side-by-side to green-magenta stereo\n"
"    3: side-by-side to quadbuffer stereo\n"
"  srgb\n"
"    Enable gamma-correct scaling by working in linear light. This\n"
"    makes use of sRGB textures and framebuffers.\n"
"    This option forces the options 'indirect' and 'gamma'.\n"
"    NOTE: For YUV colorspaces, gamma 1/0.45 is assumed. RGB input is always\n"
"    assumed to be in sRGB.\n"
"  pbo\n"
"    Enable use of PBOs. This is faster, but can sometimes lead to\n"
"    sporadic and temporary image corruption.\n"
"  dither-depth=<n>\n"
"    Positive non-zero values select the target bit depth.\n"
"     no:   Disable any dithering done by mpv.\n"
"     auto: Automatic selection. If output bit depth can't be detected,\n"
"           8 bits per component are assumed.\n"
"     8:    Dither to 8 bit output.\n"
"    Default: no.\n"
"  debug\n"
"    Check for OpenGL errors, i.e. call glGetError(). Also request a\n"
"    debug OpenGL context.\n"
"Less useful options:\n"
"  swapinterval=<n>\n"
"    Interval in displayed frames between to buffer swaps.\n"
"    1 is equivalent to enable VSYNC, 0 to disable VSYNC.\n"
"  no-scale-sep\n"
"    When using a separable scale filter for luma, usually two filter\n"
"    passes are done. This is often faster. However, it forces\n"
"    conversion to RGB in an extra pass, so it can actually be slower\n"
"    if used with fast filters on small screen resolutions. Using\n"
"    this options will make rendering a single operation.\n"
"    Note that chroma scalers are always done as 1-pass filters.\n"
"  cscale=<n>\n"
"    As lscale but for chroma (2x slower with little visible effect).\n"
"    Note that with some scaling filters, upscaling is always done in\n"
"    RGB. If chroma is not subsampled, this option is ignored, and the\n"
"    luma scaler is used instead. Setting this option is often useless.\n"
"  fancy-downscaling\n"
"    When using convolution based filters, extend the filter size\n"
"    when downscaling. Trades quality for reduced downscaling performance.\n"
"  no-npot\n"
"    Force use of power-of-2 texture sizes. For debugging only.\n"
"    Borders will look discolored due to filtering.\n"
"  glfinish\n"
"    Call glFinish() before swapping buffers\n"
"  backend=<sys>\n"
"    auto: auto-select (default)\n"
"    cocoa: Cocoa/OSX\n"
"    win: Win32/WGL\n"
"    x11: X11/GLX\n"
"    wayland: Wayland/EGL\n"
"  indirect\n"
"    Do YUV conversion and scaling as separate passes. This will\n"
"    first render the video into a video-sized RGB texture, and\n"
"    draw the result on screen. The luma scaler is used to scale\n"
"    the RGB image when rendering to screen. The chroma scaler\n"
"    is used only on YUV conversion, and only if the video uses\n"
"    chroma-subsampling.\n"
"    This mechanism is disabled on RGB input.\n"
"  fbo-format=<fmt>\n"
"    Selects the internal format of any FBO textures used.\n"
"    fmt can be one of: rgb, rgba, rgb8, rgb10, rgb16, rgb16f, rgb32f\n"
"    Default: rgb.\n"
"  gamma\n"
"    Always enable gamma control. (Disables delayed enabling.)\n"
"Color management:\n"
"  icc-profile=<file>\n"
"    Load an ICC profile and use it to transform linear RGB to\n"
"    screen output. Needs LittleCMS2 support compiled in.\n"
"  icc-cache=<file>\n"
"    Store and load the 3D LUT created from the ICC profile in\n"
"    this file. This can be used to speed up loading, since\n"
"    LittleCMS2 can take a while to create the 3D LUT.\n"
"    Note that this file will be up to ~100 MB big.\n"
"  icc-intent=<value>\n"
"    0: perceptual\n"
"    1: relative colorimetric\n"
"    2: saturation\n"
"    3: absolute colorimetric (default)\n"
"  3dlut-size=<r>x<g>x<b>\n"
"    Size of the 3D LUT generated from the ICC profile in each\n"
"    dimension. Default is 128x256x64.\n"
"    Sizes must be a power of two, and 256 at most.\n"
"Note: all defaults mentioned are for 'opengl', not 'opengl-hq'.\n"
"\n";<|MERGE_RESOLUTION|>--- conflicted
+++ resolved
@@ -67,964 +67,9 @@
 
     int vo_flipped;
 
-<<<<<<< HEAD
-    struct mp_rect src_rect;    // displayed part of the source video
-    struct mp_rect dst_rect;    // video rectangle on output window
-    struct mp_osd_res osd_rect; // OSD size/margins
-    int vp_x, vp_y, vp_w, vp_h; // GL viewport
-
-    int frames_rendered;
-
-    void *scratch;
-};
-
-struct fmt_entry {
-    int mp_format;
-    GLint internal_format;
-    GLenum format;
-    GLenum type;
-};
-
-static const struct fmt_entry mp_to_gl_formats[] = {
-    {IMGFMT_RGB48,   GL_RGB16, GL_RGB,  GL_UNSIGNED_SHORT},
-    {IMGFMT_RGB24,   GL_RGB,   GL_RGB,  GL_UNSIGNED_BYTE},
-    {IMGFMT_RGBA,    GL_RGBA,  GL_RGBA, GL_UNSIGNED_BYTE},
-    {IMGFMT_RGB15,   GL_RGBA,  GL_RGBA, GL_UNSIGNED_SHORT_1_5_5_5_REV},
-    {IMGFMT_RGB16,   GL_RGB,   GL_RGB,  GL_UNSIGNED_SHORT_5_6_5_REV},
-    {IMGFMT_BGR15,   GL_RGBA,  GL_BGRA, GL_UNSIGNED_SHORT_1_5_5_5_REV},
-    {IMGFMT_BGR16,   GL_RGB,   GL_RGB,  GL_UNSIGNED_SHORT_5_6_5},
-    {IMGFMT_BGR24,   GL_RGB,   GL_BGR,  GL_UNSIGNED_BYTE},
-    {IMGFMT_BGRA,    GL_RGBA,  GL_BGRA, GL_UNSIGNED_BYTE},
-    {0},
-};
-
-static const char *osd_shaders[SUBBITMAP_COUNT] = {
-    [SUBBITMAP_LIBASS] = "frag_osd_libass",
-    [SUBBITMAP_RGBA] =   "frag_osd_rgba",
-};
-
-
-static const char help_text[];
-
-static void uninit_rendering(struct gl_priv *p);
-static void delete_shaders(struct gl_priv *p);
-static bool reparse_cmdline(struct gl_priv *p, char *arg);
-
-
-static void default_tex_params(struct GL *gl, GLenum target, GLint filter)
-{
-    gl->TexParameteri(target, GL_TEXTURE_MIN_FILTER, filter);
-    gl->TexParameteri(target, GL_TEXTURE_MAG_FILTER, filter);
-    gl->TexParameteri(target, GL_TEXTURE_WRAP_S, GL_CLAMP_TO_EDGE);
-    gl->TexParameteri(target, GL_TEXTURE_WRAP_T, GL_CLAMP_TO_EDGE);
-}
-
-static void debug_check_gl(struct gl_priv *p, const char *msg)
-{
-    if (p->use_gl_debug || p->frames_rendered < 5)
-        glCheckError(p->gl, msg);
-}
-
-static void tex_size(struct gl_priv *p, int w, int h, int *texw, int *texh)
-{
-    if (p->use_npot) {
-        *texw = w;
-        *texh = h;
-    } else {
-        *texw = 32;
-        while (*texw < w)
-            *texw *= 2;
-        *texh = 32;
-        while (*texh < h)
-            *texh *= 2;
-    }
-}
-
-static void draw_triangles(struct gl_priv *p, struct vertex *vb, int vert_count)
-{
-    GL *gl = p->gl;
-
-    assert(vert_count % 3 == 0);
-
-    gl->BindBuffer(GL_ARRAY_BUFFER, p->vertex_buffer);
-    gl->BufferData(GL_ARRAY_BUFFER, vert_count * sizeof(struct vertex), vb,
-                   GL_DYNAMIC_DRAW);
-    gl->BindBuffer(GL_ARRAY_BUFFER, 0);
-
-    if (gl->BindVertexArray)
-        gl->BindVertexArray(p->vao);
-
-    gl->DrawArrays(GL_TRIANGLES, 0, vert_count);
-
-    if (gl->BindVertexArray)
-        gl->BindVertexArray(0);
-
-    debug_check_gl(p, "after rendering");
-}
-
-// Write a textured quad to a vertex array.
-// va = destination vertex array, VERTICES_PER_QUAD entries will be overwritten
-// x0, y0, x1, y1 = destination coordinates of the quad
-// tx0, ty0, tx1, ty1 = source texture coordinates (usually in pixels)
-// texture_w, texture_h = size of the texture, or an inverse factor
-// color = optional color for all vertices, NULL for opaque white
-// flip = flip vertically
-static void write_quad(struct vertex *va,
-                       float x0, float y0, float x1, float y1,
-                       float tx0, float ty0, float tx1, float ty1,
-                       float texture_w, float texture_h,
-                       const uint8_t color[4], bool flip)
-{
-    static const uint8_t white[4] = { 255, 255, 255, 255 };
-
-    if (!color)
-        color = white;
-
-    tx0 /= texture_w;
-    ty0 /= texture_h;
-    tx1 /= texture_w;
-    ty1 /= texture_h;
-
-    if (flip) {
-        float tmp = ty0;
-        ty0 = ty1;
-        ty1 = tmp;
-    }
-
-#define COLOR_INIT {color[0], color[1], color[2], color[3]}
-    va[0] = (struct vertex) { {x0, y0}, COLOR_INIT, {tx0, ty0} };
-    va[1] = (struct vertex) { {x0, y1}, COLOR_INIT, {tx0, ty1} };
-    va[2] = (struct vertex) { {x1, y0}, COLOR_INIT, {tx1, ty0} };
-    va[3] = (struct vertex) { {x1, y1}, COLOR_INIT, {tx1, ty1} };
-    va[4] = va[2];
-    va[5] = va[1];
-#undef COLOR_INIT
-}
-
-static bool fbotex_init(struct gl_priv *p, struct fbotex *fbo, int w, int h)
-{
-    GL *gl = p->gl;
-    bool res = true;
-
-    assert(gl->mpgl_caps & MPGL_CAP_FB);
-    assert(!fbo->fbo);
-    assert(!fbo->texture);
-
-    tex_size(p, w, h, &fbo->tex_w, &fbo->tex_h);
-
-    fbo->vp_w = w;
-    fbo->vp_h = h;
-
-    mp_msg(MSGT_VO, MSGL_V, "[gl] Create FBO: %dx%d\n", fbo->tex_w, fbo->tex_h);
-
-    gl->GenFramebuffers(1, &fbo->fbo);
-    gl->GenTextures(1, &fbo->texture);
-    gl->BindTexture(GL_TEXTURE_2D, fbo->texture);
-    gl->TexImage2D(GL_TEXTURE_2D, 0, p->fbo_format, fbo->tex_w, fbo->tex_h, 0,
-                   GL_RGB, GL_UNSIGNED_BYTE, NULL);
-    default_tex_params(gl, GL_TEXTURE_2D, GL_LINEAR);
-    gl->BindFramebuffer(GL_FRAMEBUFFER, fbo->fbo);
-    gl->FramebufferTexture2D(GL_FRAMEBUFFER, GL_COLOR_ATTACHMENT0,
-                             GL_TEXTURE_2D, fbo->texture, 0);
-
-    if (gl->CheckFramebufferStatus(GL_FRAMEBUFFER) != GL_FRAMEBUFFER_COMPLETE) {
-        mp_msg(MSGT_VO, MSGL_ERR, "[gl] Error: framebuffer completeness "
-                                  "check failed!\n");
-        res = false;
-    }
-
-    gl->BindFramebuffer(GL_FRAMEBUFFER, 0);
-
-    debug_check_gl(p, "after creating framebuffer & associated texture");
-
-    return res;
-}
-
-static void fbotex_uninit(struct gl_priv *p, struct fbotex *fbo)
-{
-    GL *gl = p->gl;
-
-    if (gl->mpgl_caps & MPGL_CAP_FB) {
-        gl->DeleteFramebuffers(1, &fbo->fbo);
-        gl->DeleteTextures(1, &fbo->texture);
-        *fbo = (struct fbotex) {0};
-    }
-}
-
-static void matrix_ortho2d(float m[3][3], float x0, float x1,
-                           float y0, float y1)
-{
-    memset(m, 0, 9 * sizeof(float));
-    m[0][0] = 2.0f / (x1 - x0);
-    m[1][1] = 2.0f / (y1 - y0);
-    m[2][0] = -(x1 + x0) / (x1 - x0);
-    m[2][1] = -(y1 + y0) / (y1 - y0);
-    m[2][2] = 1.0f;
-}
-
-static void update_uniforms(struct gl_priv *p, GLuint program)
-{
-    GL *gl = p->gl;
-    GLint loc;
-
-    if (program == 0)
-        return;
-
-    gl->UseProgram(program);
-
-    struct mp_csp_params cparams = {
-        .colorspace = p->colorspace,
-        .input_bits = p->plane_bits,
-        .texture_bits = (p->plane_bits + 7) & ~7,
-    };
-    mp_csp_copy_equalizer_values(&cparams, &p->video_eq);
-
-    loc = gl->GetUniformLocation(program, "transform");
-    if (loc >= 0) {
-        float matrix[3][3];
-        matrix_ortho2d(matrix, 0, p->vp_w, p->vp_h, 0);
-        gl->UniformMatrix3fv(loc, 1, GL_FALSE, &matrix[0][0]);
-    }
-
-    loc = gl->GetUniformLocation(program, "colormatrix");
-    if (loc >= 0) {
-        float yuv2rgb[3][4] = {{0}};
-        if (p->is_yuv)
-            mp_get_yuv2rgb_coeffs(&cparams, yuv2rgb);
-        gl->UniformMatrix4x3fv(loc, 1, GL_TRUE, &yuv2rgb[0][0]);
-    }
-
-    gl->Uniform3f(gl->GetUniformLocation(program, "inv_gamma"),
-                  1.0 / cparams.rgamma,
-                  1.0 / cparams.ggamma,
-                  1.0 / cparams.bgamma);
-
-    for (int n = 0; n < p->plane_count; n++) {
-        char textures_n[32];
-        char textures_size_n[32];
-        snprintf(textures_n, sizeof(textures_n), "texture%d", n);
-        snprintf(textures_size_n, sizeof(textures_size_n), "textures_size[%d]", n);
-
-        gl->Uniform1i(gl->GetUniformLocation(program, textures_n), n);
-        gl->Uniform2f(gl->GetUniformLocation(program, textures_size_n),
-                      p->texture_width >> p->planes[n].shift_x,
-                      p->texture_height >> p->planes[n].shift_y);
-    }
-
-    gl->Uniform2f(gl->GetUniformLocation(program, "dither_size"),
-                  p->dither_size, p->dither_size);
-
-    gl->Uniform1i(gl->GetUniformLocation(program, "lut_3d"), TEXUNIT_3DLUT);
-
-    for (int n = 0; n < 2; n++) {
-        const char *lut = p->scalers[n].lut_name;
-        if (lut)
-            gl->Uniform1i(gl->GetUniformLocation(program, lut),
-                          TEXUNIT_SCALERS + n);
-    }
-
-    gl->Uniform1i(gl->GetUniformLocation(program, "dither"), TEXUNIT_DITHER);
-    gl->Uniform1f(gl->GetUniformLocation(program, "dither_quantization"),
-                  p->dither_quantization);
-    gl->Uniform1f(gl->GetUniformLocation(program, "dither_multiply"),
-                  p->dither_multiply);
-
-    float sparam1 = p->scaler_params[0];
-    gl->Uniform1f(gl->GetUniformLocation(program, "filter_param1"),
-                  isnan(sparam1) ? 0.5f : sparam1);
-
-    gl->UseProgram(0);
-
-    debug_check_gl(p, "update_uniforms()");
-}
-
-static void update_all_uniforms(struct gl_priv *p)
-{
-    for (int n = 0; n < SUBBITMAP_COUNT; n++)
-        update_uniforms(p, p->osd_programs[n]);
-    update_uniforms(p, p->indirect_program);
-    update_uniforms(p, p->scale_sep_program);
-    update_uniforms(p, p->final_program);
-}
-
-#define SECTION_HEADER "#!section "
-
-static char *get_section(void *talloc_ctx, struct bstr source,
-                         const char *section)
-{
-    char *res = talloc_strdup(talloc_ctx, "");
-    bool copy = false;
-    while (source.len) {
-        struct bstr line = bstr_strip_linebreaks(bstr_getline(source, &source));
-        if (bstr_eatstart(&line, bstr0(SECTION_HEADER))) {
-            copy = bstrcmp0(line, section) == 0;
-        } else if (copy) {
-            res = talloc_asprintf_append_buffer(res, "%.*s\n", BSTR_P(line));
-        }
-    }
-    return res;
-}
-
-static char *t_concat(void *talloc_ctx, const char *s1, const char *s2)
-{
-    return talloc_asprintf(talloc_ctx, "%s%s", s1, s2);
-}
-
-static GLuint create_shader(GL *gl, GLenum type, const char *header,
-                            const char *source)
-{
-    void *tmp = talloc_new(NULL);
-    const char *full_source = t_concat(tmp, header, source);
-
-    GLuint shader = gl->CreateShader(type);
-    gl->ShaderSource(shader, 1, &full_source, NULL);
-    gl->CompileShader(shader);
-    GLint status;
-    gl->GetShaderiv(shader, GL_COMPILE_STATUS, &status);
-    GLint log_length;
-    gl->GetShaderiv(shader, GL_INFO_LOG_LENGTH, &log_length);
-
-    int pri = status ? (log_length > 1 ? MSGL_V : MSGL_DBG2) : MSGL_ERR;
-    const char *typestr = type == GL_VERTEX_SHADER ? "vertex" : "fragment";
-    if (mp_msg_test(MSGT_VO, pri)) {
-        mp_msg(MSGT_VO, pri, "[gl] %s shader source:\n", typestr);
-        mp_log_source(MSGT_VO, pri, full_source);
-    }
-    if (log_length > 1) {
-        GLchar *log = talloc_zero_size(tmp, log_length + 1);
-        gl->GetShaderInfoLog(shader, log_length, NULL, log);
-        mp_msg(MSGT_VO, pri, "[gl] %s shader compile log (status=%d):\n%s\n",
-               typestr, status, log);
-    }
-
-    talloc_free(tmp);
-
-    return shader;
-}
-
-static void prog_create_shader(GL *gl, GLuint program, GLenum type,
-                               const char *header, const char *source)
-{
-    GLuint shader = create_shader(gl, type, header, source);
-    gl->AttachShader(program, shader);
-    gl->DeleteShader(shader);
-}
-
-static void link_shader(GL *gl, GLuint program)
-{
-    gl->LinkProgram(program);
-    GLint status;
-    gl->GetProgramiv(program, GL_LINK_STATUS, &status);
-    GLint log_length;
-    gl->GetProgramiv(program, GL_INFO_LOG_LENGTH, &log_length);
-
-    int pri = status ? (log_length > 1 ? MSGL_V : MSGL_DBG2) : MSGL_ERR;
-    if (mp_msg_test(MSGT_VO, pri)) {
-        GLchar *log = talloc_zero_size(NULL, log_length + 1);
-        gl->GetProgramInfoLog(program, log_length, NULL, log);
-        mp_msg(MSGT_VO, pri, "[gl] shader link log (status=%d): %s\n",
-               status, log);
-        talloc_free(log);
-    }
-}
-
-static void bind_attrib_locs(GL *gl, GLuint program)
-{
-    gl->BindAttribLocation(program, VERTEX_ATTRIB_POSITION, "vertex_position");
-    gl->BindAttribLocation(program, VERTEX_ATTRIB_COLOR, "vertex_color");
-    gl->BindAttribLocation(program, VERTEX_ATTRIB_TEXCOORD, "vertex_texcoord");
-}
-
-static GLuint create_program(GL *gl, const char *name, const char *header,
-                             const char *vertex, const char *frag)
-{
-    mp_msg(MSGT_VO, MSGL_V, "[gl] compiling shader program '%s'\n", name);
-    mp_msg(MSGT_VO, MSGL_V, "[gl] header:\n");
-    mp_log_source(MSGT_VO, MSGL_V, header);
-    GLuint prog = gl->CreateProgram();
-    prog_create_shader(gl, prog, GL_VERTEX_SHADER, header, vertex);
-    prog_create_shader(gl, prog, GL_FRAGMENT_SHADER, header, frag);
-    bind_attrib_locs(gl, prog);
-    link_shader(gl, prog);
-    return prog;
-}
-
-static void shader_def(char **shader, const char *name,
-                       const char *value)
-{
-    *shader = talloc_asprintf_append(*shader, "#define %s %s\n", name, value);
-}
-
-static void shader_def_opt(char **shader, const char *name, bool b)
-{
-    if (b)
-        shader_def(shader, name, "1");
-}
-
-static void shader_setup_scaler(char **shader, struct scaler *scaler, int pass)
-{
-    const char *target = scaler->index == 0 ? "SAMPLE_L" : "SAMPLE_C";
-    if (!scaler->kernel) {
-        *shader = talloc_asprintf_append(*shader, "#define %s sample_%s\n",
-                                         target, scaler->name);
-    } else {
-        int size = scaler->kernel->size;
-        if (pass != -1) {
-            // The direction/pass assignment is rather arbitrary, but fixed in
-            // other parts of the code (like FBO setup).
-            const char *direction = pass == 0 ? "0, 1" : "1, 0";
-            *shader = talloc_asprintf_append(*shader, "#define %s(p0, p1, p2) "
-                "sample_convolution_sep%d(vec2(%s), %s, p0, p1, p2)\n",
-                target, size, direction, scaler->lut_name);
-        } else {
-            *shader = talloc_asprintf_append(*shader, "#define %s(p0, p1, p2) "
-                "sample_convolution%d(%s, p0, p1, p2)\n",
-                target, size, scaler->lut_name);
-        }
-    }
-}
-
-// return false if RGB or 4:4:4 YUV
-static bool input_is_subsampled(struct gl_priv *p)
-{
-    for (int i = 0; i < p->plane_count; i++)
-        if (p->planes[i].shift_x || p->planes[i].shift_y)
-            return true;
-    return false;
-}
-
-static void compile_shaders(struct gl_priv *p)
-{
-    GL *gl = p->gl;
-
-    delete_shaders(p);
-
-    void *tmp = talloc_new(NULL);
-
-    struct bstr src = bstr0(vo_opengl_shaders);
-    char *vertex_shader = get_section(tmp, src, "vertex_all");
-    char *shader_prelude = get_section(tmp, src, "prelude");
-    char *s_video = get_section(tmp, src, "frag_video");
-
-    char *header = talloc_asprintf(tmp, "#version %d\n%s", gl->glsl_version,
-                                   shader_prelude);
-
-    char *header_osd = talloc_strdup(tmp, header);
-    shader_def_opt(&header_osd, "USE_OSD_LINEAR_CONV", p->use_srgb &&
-                                                      !p->use_lut_3d);
-    shader_def_opt(&header_osd, "USE_OSD_3DLUT", p->use_lut_3d);
-    shader_def_opt(&header_osd, "USE_OSD_SRGB", p->use_srgb);
-
-    for (int n = 0; n < SUBBITMAP_COUNT; n++) {
-        const char *name = osd_shaders[n];
-        if (name) {
-            char *s_osd = get_section(tmp, src, name);
-            p->osd_programs[n] =
-                create_program(gl, name, header_osd, vertex_shader, s_osd);
-        }
-    }
-
-    char *header_conv = talloc_strdup(tmp, "");
-    char *header_final = talloc_strdup(tmp, "");
-    char *header_sep = NULL;
-
-    bool convert_input_to_linear = !p->is_linear_rgb
-                                   && (p->use_srgb || p->use_lut_3d);
-
-    shader_def_opt(&header_conv, "USE_PLANAR", p->plane_count > 1);
-    shader_def_opt(&header_conv, "USE_GBRP", p->image_format == IMGFMT_GBRP);
-    shader_def_opt(&header_conv, "USE_YGRAY", p->is_yuv && p->plane_count == 1);
-    shader_def_opt(&header_conv, "USE_COLORMATRIX", p->is_yuv);
-    shader_def_opt(&header_conv, "USE_LINEAR_CONV", convert_input_to_linear);
-
-    shader_def_opt(&header_final, "USE_LINEAR_CONV_INV", p->use_lut_3d);
-    shader_def_opt(&header_final, "USE_GAMMA_POW", p->use_gamma);
-    shader_def_opt(&header_final, "USE_3DLUT", p->use_lut_3d);
-    shader_def_opt(&header_final, "USE_SRGB", p->use_srgb);
-    shader_def_opt(&header_final, "USE_DITHER", p->dither_texture != 0);
-
-    if (p->use_scale_sep && p->scalers[0].kernel) {
-        header_sep = talloc_strdup(tmp, "");
-        shader_def_opt(&header_sep, "FIXED_SCALE", true);
-        shader_setup_scaler(&header_sep, &p->scalers[0], 0);
-        shader_setup_scaler(&header_final, &p->scalers[0], 1);
-    } else {
-        shader_setup_scaler(&header_final, &p->scalers[0], -1);
-    }
-
-    // We want to do scaling in linear light. Scaling is closely connected to
-    // texture sampling due to how the shader is structured (or if GL bilinear
-    // scaling is used). The purpose of the "indirect" pass is to convert the
-    // input video to linear RGB.
-    // Another purpose is reducing input to a single texture for scaling.
-    bool use_indirect = p->use_indirect;
-
-    // Don't sample from input video textures before converting the input to
-    // linear light. (Unneeded when sRGB textures are used.)
-    if (convert_input_to_linear)
-        use_indirect = true;
-
-    // It doesn't make sense to scale the chroma with cscale in the 1. scale
-    // step and with lscale in the 2. step. If the chroma is subsampled, a
-    // convolution filter wouldn't even work entirely correctly, because the
-    // luma scaler would sample two texels instead of one per tap for chroma.
-    // Also, even with 4:4:4 YUV or planar RGB, the indirection might be faster,
-    // because the shader can't use one scaler for sampling from 3 textures. It
-    // has to fetch the coefficients for each texture separately, even though
-    // they're the same (this is not an inherent restriction, but would require
-    // to restructure the shader).
-    if (header_sep && p->plane_count > 1)
-        use_indirect = true;
-
-    if (input_is_subsampled(p)) {
-        shader_setup_scaler(&header_conv, &p->scalers[1], -1);
-    } else {
-        // Force using the luma scaler on chroma. If the "indirect" stage is
-        // used, the actual scaling will happen in the next stage.
-        shader_def(&header_conv, "SAMPLE_C",
-                   use_indirect ? "sample_bilinear" : "SAMPLE_L");
-    }
-
-    if (use_indirect) {
-        // We don't use filtering for the Y-plane (luma), because it's never
-        // scaled in this scenario.
-        shader_def(&header_conv, "SAMPLE_L", "sample_bilinear");
-        shader_def_opt(&header_conv, "FIXED_SCALE", true);
-        header_conv = t_concat(tmp, header, header_conv);
-        p->indirect_program =
-            create_program(gl, "indirect", header_conv, vertex_shader, s_video);
-    } else if (header_sep) {
-        header_sep = t_concat(tmp, header_sep, header_conv);
-    } else {
-        header_final = t_concat(tmp, header_final, header_conv);
-    }
-
-    if (header_sep) {
-        header_sep = t_concat(tmp, header, header_sep);
-        p->scale_sep_program =
-            create_program(gl, "scale_sep", header_sep, vertex_shader, s_video);
-    }
-
-    header_final = t_concat(tmp, header, header_final);
-    p->final_program =
-        create_program(gl, "final", header_final, vertex_shader, s_video);
-
-    debug_check_gl(p, "shader compilation");
-
-    talloc_free(tmp);
-}
-
-static void delete_program(GL *gl, GLuint *prog)
-{
-    gl->DeleteProgram(*prog);
-    *prog = 0;
-}
-
-static void delete_shaders(struct gl_priv *p)
-{
-    GL *gl = p->gl;
-
-    for (int n = 0; n < SUBBITMAP_COUNT; n++)
-        delete_program(gl, &p->osd_programs[n]);
-    delete_program(gl, &p->indirect_program);
-    delete_program(gl, &p->scale_sep_program);
-    delete_program(gl, &p->final_program);
-}
-
-static double get_scale_factor(struct gl_priv *p)
-{
-    double sx = (p->dst_rect.x1 - p->dst_rect.x0) /
-                (double)(p->src_rect.x1 - p->src_rect.x0);
-    double sy = (p->dst_rect.y1 - p->dst_rect.y0) /
-                (double)(p->src_rect.y1 - p->src_rect.y0);
-    // xxx: actually we should use different scalers in X/Y directions if the
-    // scale factors are different due to anamorphic content
-    return FFMIN(sx, sy);
-}
-
-static bool update_scale_factor(struct gl_priv *p, struct filter_kernel *kernel)
-{
-    double scale = get_scale_factor(p);
-    if (!p->use_fancy_downscaling && scale < 1.0)
-        scale = 1.0;
-    return mp_init_filter(kernel, filter_sizes, FFMAX(1.0, 1.0 / scale));
-}
-
-static void init_scaler(struct gl_priv *p, struct scaler *scaler)
-{
-    GL *gl = p->gl;
-
-    assert(scaler->name);
-
-    scaler->kernel = NULL;
-
-    const struct filter_kernel *t_kernel = mp_find_filter_kernel(scaler->name);
-    if (!t_kernel)
-        return;
-
-    scaler->kernel_storage = *t_kernel;
-    scaler->kernel = &scaler->kernel_storage;
-
-    for (int n = 0; n < 2; n++) {
-        if (!isnan(p->scaler_params[n]))
-            scaler->kernel->params[n] = p->scaler_params[n];
-    }
-
-    update_scale_factor(p, scaler->kernel);
-
-    int size = scaler->kernel->size;
-    assert(size < FF_ARRAY_ELEMS(lut_tex_formats));
-    struct lut_tex_format *fmt = &lut_tex_formats[size];
-    bool use_2d = fmt->pixels > 1;
-    bool is_luma = scaler->index == 0;
-    scaler->lut_name = use_2d
-                       ? (is_luma ? "lut_l_2d" : "lut_c_2d")
-                       : (is_luma ? "lut_l_1d" : "lut_c_1d");
-
-    gl->ActiveTexture(GL_TEXTURE0 + TEXUNIT_SCALERS + scaler->index);
-    GLenum target = use_2d ? GL_TEXTURE_2D : GL_TEXTURE_1D;
-
-    if (!scaler->gl_lut)
-        gl->GenTextures(1, &scaler->gl_lut);
-
-    gl->BindTexture(target, scaler->gl_lut);
-    gl->PixelStorei(GL_UNPACK_ALIGNMENT, 4);
-    gl->PixelStorei(GL_UNPACK_ROW_LENGTH, 0);
-
-    float *weights = talloc_array(NULL, float, LOOKUP_TEXTURE_SIZE * size);
-    mp_compute_lut(scaler->kernel, LOOKUP_TEXTURE_SIZE, weights);
-    if (use_2d) {
-        gl->TexImage2D(GL_TEXTURE_2D, 0, fmt->internal_format, fmt->pixels,
-                       LOOKUP_TEXTURE_SIZE, 0, fmt->format, GL_FLOAT,
-                       weights);
-    } else {
-        gl->TexImage1D(GL_TEXTURE_1D, 0, fmt->internal_format,
-                       LOOKUP_TEXTURE_SIZE, 0, fmt->format, GL_FLOAT,
-                       weights);
-    }
-    talloc_free(weights);
-
-    gl->TexParameteri(target, GL_TEXTURE_MIN_FILTER, GL_LINEAR);
-    gl->TexParameteri(target, GL_TEXTURE_MAG_FILTER, GL_LINEAR);
-    gl->TexParameteri(target, GL_TEXTURE_WRAP_S, GL_CLAMP_TO_EDGE);
-    gl->TexParameteri(target, GL_TEXTURE_WRAP_T, GL_CLAMP_TO_EDGE);
-
-    gl->ActiveTexture(GL_TEXTURE0);
-
-    debug_check_gl(p, "after initializing scaler");
-}
-
-static void make_dither_matrix(unsigned char *m, int size)
-{
-    m[0] = 0;
-    for (int sz = 1; sz < size; sz *= 2) {
-        int offset[] = {sz*size, sz, sz * (size+1), 0};
-        for (int i = 0; i < 4; i++)
-            for (int y = 0; y < sz * size; y += size)
-                for (int x = 0; x < sz; x++)
-                    m[x+y+offset[i]] = m[x+y] * 4 + (3-i) * 256/size/size;
-    }
-}
-
-static void init_dither(struct gl_priv *p)
-{
-    GL *gl = p->gl;
-
-    // Assume 8 bits per component if unknown.
-    int dst_depth = p->glctx->depth_g ? p->glctx->depth_g : 8;
-    if (p->dither_depth > 0)
-        dst_depth = p->dither_depth;
-
-    if (p->dither_depth < 0)
-        return;
-
-    mp_msg(MSGT_VO, MSGL_V, "[gl] Dither to %d.\n", dst_depth);
-
-    // This defines how many bits are considered significant for output on
-    // screen. The superfluous bits will be used for rounded according to the
-    // dither matrix. The precision of the source implicitly decides how many
-    // dither patterns can be visible.
-    p->dither_quantization = (1 << dst_depth) - 1;
-    int size = 8;
-    p->dither_multiply = p->dither_quantization + 1.0 / (size*size);
-    unsigned char dither[256];
-    make_dither_matrix(dither, size);
-
-    p->dither_size = size;
-
-    gl->ActiveTexture(GL_TEXTURE0 + TEXUNIT_DITHER);
-    gl->GenTextures(1, &p->dither_texture);
-    gl->BindTexture(GL_TEXTURE_2D, p->dither_texture);
-    gl->PixelStorei(GL_UNPACK_ALIGNMENT, 1);
-    gl->PixelStorei(GL_UNPACK_ROW_LENGTH, 0);
-    gl->TexImage2D(GL_TEXTURE_2D, 0, GL_RED, size, size, 0, GL_RED,
-                   GL_UNSIGNED_BYTE, dither);
-    gl->TexParameteri(GL_TEXTURE_2D, GL_TEXTURE_MIN_FILTER, GL_NEAREST);
-    gl->TexParameteri(GL_TEXTURE_2D, GL_TEXTURE_MAG_FILTER, GL_NEAREST);
-    gl->TexParameteri(GL_TEXTURE_2D, GL_TEXTURE_WRAP_S, GL_REPEAT);
-    gl->TexParameteri(GL_TEXTURE_2D, GL_TEXTURE_WRAP_T, GL_REPEAT);
-    gl->ActiveTexture(GL_TEXTURE0);
-}
-
-static void reinit_rendering(struct gl_priv *p)
-{
-    mp_msg(MSGT_VO, MSGL_V, "[gl] Reinit rendering.\n");
-
-    if (p->gl->SwapInterval && p->swap_interval >= 0)
-        p->gl->SwapInterval(p->swap_interval);
-
-    debug_check_gl(p, "before scaler initialization");
-
-    uninit_rendering(p);
-
-    init_dither(p);
-
-    init_scaler(p, &p->scalers[0]);
-    init_scaler(p, &p->scalers[1]);
-
-    compile_shaders(p);
-
-    if (p->indirect_program && !p->indirect_fbo.fbo)
-        fbotex_init(p, &p->indirect_fbo, p->texture_width, p->texture_height);
-
-    if (!p->osd) {
-        p->osd = mpgl_osd_init(p->gl, false);
-        p->osd->use_pbo = p->use_pbo;
-    }
-}
-
-static void uninit_rendering(struct gl_priv *p)
-{
-    GL *gl = p->gl;
-
-    delete_shaders(p);
-
-    for (int n = 0; n < 2; n++) {
-        gl->DeleteTextures(1, &p->scalers[n].gl_lut);
-        p->scalers[n].gl_lut = 0;
-        p->scalers[n].lut_name = NULL;
-        p->scalers[n].kernel = NULL;
-    }
-
-    gl->DeleteTextures(1, &p->dither_texture);
-    p->dither_texture = 0;
-
-    if (p->osd)
-        mpgl_osd_destroy(p->osd);
-    p->osd = NULL;
-}
-
-static void init_lut_3d(struct gl_priv *p)
-{
-    GL *gl = p->gl;
-
-    gl->GenTextures(1, &p->lut_3d_texture);
-    gl->ActiveTexture(GL_TEXTURE0 + TEXUNIT_3DLUT);
-    gl->BindTexture(GL_TEXTURE_3D, p->lut_3d_texture);
-    gl->PixelStorei(GL_UNPACK_ALIGNMENT, 4);
-    gl->PixelStorei(GL_UNPACK_ROW_LENGTH, 0);
-    gl->TexImage3D(GL_TEXTURE_3D, 0, GL_RGB16, p->lut_3d_w, p->lut_3d_h,
-                   p->lut_3d_d, 0, GL_RGB, GL_UNSIGNED_SHORT, p->lut_3d_data);
-    gl->TexParameteri(GL_TEXTURE_3D, GL_TEXTURE_MIN_FILTER, GL_LINEAR);
-    gl->TexParameteri(GL_TEXTURE_3D, GL_TEXTURE_MAG_FILTER, GL_LINEAR);
-    gl->TexParameteri(GL_TEXTURE_3D, GL_TEXTURE_WRAP_S, GL_CLAMP_TO_EDGE);
-    gl->TexParameteri(GL_TEXTURE_3D, GL_TEXTURE_WRAP_T, GL_CLAMP_TO_EDGE);
-    gl->TexParameteri(GL_TEXTURE_3D, GL_TEXTURE_WRAP_R, GL_CLAMP_TO_EDGE);
-    gl->ActiveTexture(GL_TEXTURE0);
-
-    debug_check_gl(p, "after 3d lut creation");
-}
-
-static void init_video(struct gl_priv *p)
-{
-    GL *gl = p->gl;
-
-    if (p->use_lut_3d && !p->lut_3d_texture)
-        init_lut_3d(p);
-
-    if (!p->is_yuv && (p->use_srgb || p->use_lut_3d)) {
-        p->is_linear_rgb = true;
-        p->gl_internal_format = GL_SRGB;
-    }
-
-    int eq_caps = MP_CSP_EQ_CAPS_GAMMA;
-    if (p->is_yuv)
-        eq_caps |= MP_CSP_EQ_CAPS_COLORMATRIX;
-    p->video_eq.capabilities = eq_caps;
-
-    debug_check_gl(p, "before video texture creation");
-
-    tex_size(p, p->image_width, p->image_height,
-             &p->texture_width, &p->texture_height);
-
-    for (int n = 0; n < p->plane_count; n++) {
-        struct texplane *plane = &p->planes[n];
-
-        int w = p->texture_width >> plane->shift_x;
-        int h = p->texture_height >> plane->shift_y;
-
-        mp_msg(MSGT_VO, MSGL_V, "[gl] Texture for plane %d: %dx%d\n", n, w, h);
-
-        gl->ActiveTexture(GL_TEXTURE0 + n);
-        gl->GenTextures(1, &plane->gl_texture);
-        gl->BindTexture(GL_TEXTURE_2D, plane->gl_texture);
-
-        gl->TexImage2D(GL_TEXTURE_2D, 0, p->gl_internal_format, w, h, 0,
-                       p->gl_format, p->gl_type, NULL);
-        default_tex_params(gl, GL_TEXTURE_2D, GL_LINEAR);
-    }
-    gl->ActiveTexture(GL_TEXTURE0);
-
-    debug_check_gl(p, "after video texture creation");
-
-    reinit_rendering(p);
-}
-
-static void uninit_video(struct gl_priv *p)
-{
-    GL *gl = p->gl;
-
-    uninit_rendering(p);
-
-    for (int n = 0; n < 3; n++) {
-        struct texplane *plane = &p->planes[n];
-
-        gl->DeleteTextures(1, &plane->gl_texture);
-        plane->gl_texture = 0;
-        gl->DeleteBuffers(1, &plane->gl_buffer);
-        plane->gl_buffer = 0;
-        plane->buffer_ptr = NULL;
-        plane->buffer_size = 0;
-    }
-
-    fbotex_uninit(p, &p->indirect_fbo);
-    fbotex_uninit(p, &p->scale_sep_fbo);
-}
-
-static void render_to_fbo(struct gl_priv *p, struct fbotex *fbo, int w, int h,
-                          int tex_w, int tex_h)
-{
-    GL *gl = p->gl;
-
-    gl->Viewport(0, 0, fbo->vp_w, fbo->vp_h);
-    gl->BindFramebuffer(GL_FRAMEBUFFER, fbo->fbo);
-
-    struct vertex vb[VERTICES_PER_QUAD];
-    write_quad(vb, -1, -1, 1, 1,
-               0, 0, w, h,
-               tex_w, tex_h,
-               NULL, false);
-    draw_triangles(p, vb, VERTICES_PER_QUAD);
-
-    gl->BindFramebuffer(GL_FRAMEBUFFER, 0);
-    gl->Viewport(p->vp_x, p->vp_y, p->vp_w, p->vp_h);
-
-}
-
-static void handle_pass(struct gl_priv *p, struct fbotex **source,
-                        struct fbotex *fbo, GLuint program)
-{
-    GL *gl = p->gl;
-
-    if (!program)
-        return;
-
-    gl->BindTexture(GL_TEXTURE_2D, (*source)->texture);
-    gl->UseProgram(program);
-    render_to_fbo(p, fbo, (*source)->vp_w, (*source)->vp_h,
-                  (*source)->tex_w, (*source)->tex_h);
-    *source = fbo;
-}
-
-static void do_render(struct gl_priv *p)
-{
-    GL *gl = p->gl;
-    struct vertex vb[VERTICES_PER_QUAD];
-    bool is_flipped = p->mpi_flipped ^ p->vo_flipped;
-
-    // Order of processing:
-    //  [indirect -> [scale_sep ->]] final
-
-    struct fbotex dummy = {
-        .vp_w = p->image_width, .vp_h = p->image_height,
-        .tex_w = p->texture_width, .tex_h = p->texture_height,
-        .texture = p->planes[0].gl_texture,
-    };
-    struct fbotex *source = &dummy;
-
-    handle_pass(p, &source, &p->indirect_fbo, p->indirect_program);
-    handle_pass(p, &source, &p->scale_sep_fbo, p->scale_sep_program);
-
-    gl->BindTexture(GL_TEXTURE_2D, source->texture);
-    gl->UseProgram(p->final_program);
-
-    float final_texw = p->image_width * source->tex_w / (float)source->vp_w;
-    float final_texh = p->image_height * source->tex_h / (float)source->vp_h;
-
-    if (p->stereo_mode) {
-        int w = p->src_rect.x1 - p->src_rect.x0;
-        int imgw = p->image_width;
-
-        glEnable3DLeft(gl, p->stereo_mode);
-
-        write_quad(vb,
-                   p->dst_rect.x0, p->dst_rect.y0,
-                   p->dst_rect.x1, p->dst_rect.y1,
-                   p->src_rect.x0 / 2, p->src_rect.y0,
-                   p->src_rect.x0 / 2 + w / 2, p->src_rect.y1,
-                   final_texw, final_texh,
-                   NULL, is_flipped);
-        draw_triangles(p, vb, VERTICES_PER_QUAD);
-
-        glEnable3DRight(gl, p->stereo_mode);
-
-        write_quad(vb,
-                   p->dst_rect.x0, p->dst_rect.y0,
-                   p->dst_rect.x1, p->dst_rect.y1,
-                   p->src_rect.x0 / 2 + imgw / 2, p->src_rect.y0,
-                   p->src_rect.x0 / 2 + imgw / 2 + w / 2, p->src_rect.y1,
-                   final_texw, final_texh,
-                   NULL, is_flipped);
-        draw_triangles(p, vb, VERTICES_PER_QUAD);
-
-        glDisable3D(gl, p->stereo_mode);
-    } else {
-        write_quad(vb,
-                   p->dst_rect.x0, p->dst_rect.y0,
-                   p->dst_rect.x1, p->dst_rect.y1,
-                   p->src_rect.x0, p->src_rect.y0,
-                   p->src_rect.x1, p->src_rect.y1,
-                   final_texw, final_texh,
-                   NULL, is_flipped);
-        draw_triangles(p, vb, VERTICES_PER_QUAD);
-    }
-
-    gl->UseProgram(0);
-
-    debug_check_gl(p, "after video rendering");
-}
-
-static void update_window_sized_objects(struct gl_priv *p)
-{
-    if (p->scale_sep_program) {
-        int h = p->dst_rect.y1 - p->dst_rect.y0;
-        if (h > p->scale_sep_fbo.tex_h) {
-            fbotex_uninit(p, &p->scale_sep_fbo);
-            // Round up to an arbitrary alignment to make window resizing or
-            // panscan controls smoother (less texture reallocations).
-            int height = FFALIGN(h, 256);
-            fbotex_init(p, &p->scale_sep_fbo, p->image_width, height);
-        }
-        p->scale_sep_fbo.vp_w = p->image_width;
-        p->scale_sep_fbo.vp_h = h;
-    }
-}
-
-=======
     int frames_rendered;
 };
 
->>>>>>> d98e61ea
 static void resize(struct gl_priv *p)
 {
     struct vo *vo = p->vo;
